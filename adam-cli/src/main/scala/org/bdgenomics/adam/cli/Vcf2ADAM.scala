--- conflicted
+++ resolved
@@ -48,15 +48,11 @@
   @Args4jOption(required = false, name = "-coalesce", usage = "Set the number of partitions written to the ADAM output directory")
   var coalesce: Int = -1
 
-<<<<<<< HEAD
-  @Args4jOption(required = false, name = "-only_variants", usage = "Output Variant objects instead of Genotypes")
-=======
   @Args4jOption(required = false, name = "-force_shuffle_coalesce", usage = "Even if the repartitioned RDD has fewer partitions, force a shuffle.")
   var forceShuffle: Boolean = false
 
-  @Args4jOption(required = false, name = "-onlyvariants", usage = "Output Variant objects instead of Genotypes")
->>>>>>> b91188bc
-  var onlyvariants: Boolean = false
+  @Args4jOption(required = false, name = "-only_variants", usage = "Output Variant objects instead of Genotypes")
+  var onlyVariants: Boolean = false
 }
 
 class Vcf2ADAM(val args: Vcf2ADAMArgs) extends BDGSparkCommand[Vcf2ADAMArgs] with DictionaryCommand with Logging {
@@ -77,7 +73,7 @@
       }
     }
 
-    if (args.onlyvariants) {
+    if (args.onlyVariants) {
       adamVariants
         .map(v => v.variant.variant)
         .adamParquetSave(args)
