/**
 * Licensed to Big Data Genomics (BDG) under one
 * or more contributor license agreements.  See the NOTICE file
 * distributed with this work for additional information
 * regarding copyright ownership.  The BDG licenses this file
 * to you under the Apache License, Version 2.0 (the
 * "License"); you may not use this file except in compliance
 * with the License.  You may obtain a copy of the License at
 *
 *     http://www.apache.org/licenses/LICENSE-2.0
 *
 * Unless required by applicable law or agreed to in writing, software
 * distributed under the License is distributed on an "AS IS" BASIS,
 * WITHOUT WARRANTIES OR CONDITIONS OF ANY KIND, either express or implied.
 * See the License for the specific language governing permissions and
 * limitations under the License.
 */
package org.bdgenomics.adam.rdd.feature

import com.google.common.collect.ComparisonChain
import java.util.Comparator
import org.apache.hadoop.fs.{ FileSystem, Path }
import org.apache.parquet.hadoop.metadata.CompressionCodecName
import org.apache.spark.SparkContext
import org.apache.spark.rdd.RDD
import org.apache.spark.sql.{ Dataset, SQLContext }
import org.bdgenomics.adam.instrumentation.Timers._
import org.bdgenomics.adam.models._
import org.bdgenomics.adam.rdd.ADAMContext._
import org.bdgenomics.adam.rdd.{
  DatasetBoundGenomicDataset,
  AvroGenomicRDD,
  JavaSaveArgs,
  SAMHeaderWriter
}
import org.bdgenomics.adam.serialization.AvroSerializer
import org.bdgenomics.adam.sql.{ Feature => FeatureProduct }
import org.bdgenomics.adam.util.FileMerger
import org.bdgenomics.formats.avro.{ Feature, Strand }
import org.bdgenomics.utils.interval.array.{
  IntervalArray,
  IntervalArraySerializer
}
import scala.collection.JavaConversions._
import scala.math.max
import scala.reflect.ClassTag
import scala.reflect.runtime.universe._

private[adam] case class FeatureArray(
    array: Array[(ReferenceRegion, Feature)],
    maxIntervalWidth: Long) extends IntervalArray[ReferenceRegion, Feature] {

  def duplicate(): IntervalArray[ReferenceRegion, Feature] = {
    copy()
  }

  protected def replace(arr: Array[(ReferenceRegion, Feature)],
                        maxWidth: Long): IntervalArray[ReferenceRegion, Feature] = {
    FeatureArray(arr, maxWidth)
  }
}

private[adam] class FeatureArraySerializer extends IntervalArraySerializer[ReferenceRegion, Feature, FeatureArray] {

  protected val kSerializer = new ReferenceRegionSerializer
  protected val tSerializer = new AvroSerializer[Feature]

  protected def builder(arr: Array[(ReferenceRegion, Feature)],
                        maxIntervalWidth: Long): FeatureArray = {
    FeatureArray(arr, maxIntervalWidth)
  }
}

private trait FeatureOrdering[T <: Feature] extends Ordering[T] {
  def allowNull(s: java.lang.String): java.lang.Integer = {
    if (s == null) {
      return null
    }
    java.lang.Integer.parseInt(s)
  }

  def compare(x: Feature, y: Feature) = {
    val doubleNullsLast: Comparator[java.lang.Double] = com.google.common.collect.Ordering.natural().nullsLast()
    val intNullsLast: Comparator[java.lang.Integer] = com.google.common.collect.Ordering.natural().nullsLast()
    val strandNullsLast: Comparator[Strand] = com.google.common.collect.Ordering.natural().nullsLast()
    val stringNullsLast: Comparator[java.lang.String] = com.google.common.collect.Ordering.natural().nullsLast()
    // use ComparisonChain to safely handle nulls, as Feature is a java object
    ComparisonChain.start()
      // consider reference region first
      .compare(x.getContigName, y.getContigName)
      .compare(x.getStart, y.getStart)
      .compare(x.getEnd, y.getEnd)
      .compare(x.getStrand, y.getStrand, strandNullsLast)
      // then feature fields
      .compare(x.getFeatureId, y.getFeatureId, stringNullsLast)
      .compare(x.getFeatureType, y.getFeatureType, stringNullsLast)
      .compare(x.getName, y.getName, stringNullsLast)
      .compare(x.getSource, y.getSource, stringNullsLast)
      .compare(x.getPhase, y.getPhase, intNullsLast)
      .compare(x.getFrame, y.getFrame, intNullsLast)
      .compare(x.getScore, y.getScore, doubleNullsLast)
      // finally gene structure
      .compare(x.getGeneId, y.getGeneId, stringNullsLast)
      .compare(x.getTranscriptId, y.getTranscriptId, stringNullsLast)
      .compare(x.getExonId, y.getExonId, stringNullsLast)
      .compare(allowNull(x.getAttributes.get("exon_number")), allowNull(y.getAttributes.get("exon_number")), intNullsLast)
      .compare(allowNull(x.getAttributes.get("intron_number")), allowNull(y.getAttributes.get("intron_number")), intNullsLast)
      .compare(allowNull(x.getAttributes.get("rank")), allowNull(y.getAttributes.get("rank")), intNullsLast)
      .result()
  }
}
private object FeatureOrdering extends FeatureOrdering[Feature] {}

object FeatureRDD {

  /**
   * A GenomicRDD that wraps a dataset of Feature data.
   *
   * @param ds A Dataset of genomic Features.
   * @param sequences The reference genome these data are aligned to.
   */
  def apply(ds: Dataset[FeatureProduct],
            sequences: SequenceDictionary): FeatureRDD = {
    new DatasetBoundFeatureRDD(ds, sequences)
  }

  /**
   * Builds a FeatureRDD with an empty sequence dictionary.
   *
   * @param rdd The underlying Feature RDD to build from.
   * @return Returns a new FeatureRDD.
   */
  def apply(rdd: RDD[Feature]): FeatureRDD = {
    FeatureRDD(rdd, SequenceDictionary.empty)
  }

  /**
   * Builds a FeatureRDD given a sequence dictionary.
   *
   * @param rdd The underlying Feature RDD to build from.
   * @param sd The sequence dictionary for this FeatureRDD.
   * @return Returns a new FeatureRDD.
   */
  def apply(rdd: RDD[Feature], sd: SequenceDictionary): FeatureRDD = {
    new RDDBoundFeatureRDD(rdd, sd, None)
  }

  /**
   * @param feature Feature to convert to GTF format.
   * @return Returns this feature as a GTF line.
   */
  private[feature] def toGtf(feature: Feature): String = {
    def escape(entry: (Any, Any)): String = {
      entry._1 + " \"" + entry._2 + "\""
    }

    val seqname = feature.getContigName
    val source = Option(feature.getSource).getOrElse(".")
    val featureType = Option(feature.getFeatureType).getOrElse(".")
    val start = feature.getStart + 1 // GTF/GFF ranges are 1-based
    val end = feature.getEnd // GTF/GFF ranges are closed
    val score = Option(feature.getScore).getOrElse(".")
    val strand = Features.asString(feature.getStrand)
    val frame = Option(feature.getFrame).getOrElse(".")
    val attributes = Features.gatherAttributes(feature).map(escape).mkString("; ")
    List(seqname, source, featureType, start, end, score, strand, frame, attributes).mkString("\t")
  }

  /**
   * @param feature Feature to write in IntervalList format.
   * @return Feature as a one line interval list string.
   */
  private[rdd] def toInterval(feature: Feature): String = {
    val sequenceName = feature.getContigName
    val start = feature.getStart + 1 // IntervalList ranges are 1-based
    val end = feature.getEnd // IntervalList ranges are closed
    val strand = Features.asString(feature.getStrand, emptyUnknown = false)
    val name = Features.nameOf(feature)
    List(sequenceName, start, end, strand, name).mkString("\t")
  }

  /**
   * @param feature Feature to write in the narrow peak format.
   * @return Returns this feature as a single narrow peak line.
   */
  private[rdd] def toNarrowPeak(feature: Feature): String = {
    val chrom = feature.getContigName
    val start = feature.getStart
    val end = feature.getEnd
    val name = Features.nameOf(feature)
    val score = Option(feature.getScore).map(_.toInt).getOrElse(".")
    val strand = Features.asString(feature.getStrand)
    val signalValue = feature.getAttributes.getOrElse("signalValue", "0")
    val pValue = feature.getAttributes.getOrElse("pValue", "-1")
    val qValue = feature.getAttributes.getOrElse("qValue", "-1")
    val peak = feature.getAttributes.getOrElse("peak", "-1")
    List(chrom, start, end, name, score, strand, signalValue, pValue, qValue, peak).mkString("\t")
  }

  /**
   * @param feature Feature to write in BED format.
   * @return Returns the feature as a single line BED string.
   */
  private[rdd] def toBed(feature: Feature): String = {
    val chrom = feature.getContigName
    val start = feature.getStart
    val end = feature.getEnd
    val name = Features.nameOf(feature)
    val score = Option(feature.getScore).getOrElse(".")
    val strand = Features.asString(feature.getStrand)

    if (!feature.getAttributes.containsKey("thickStart") &&
      !feature.getAttributes.containsKey("itemRgb") &&
      !feature.getAttributes.containsKey("blockCount")) {
      // write BED6 format
      List(chrom, start, end, name, score, strand).mkString("\t")
    } else {
      // write BED12 format
      val thickStart = feature.getAttributes.getOrElse("thickStart", ".")
      val thickEnd = feature.getAttributes.getOrElse("thickEnd", ".")
      val itemRgb = feature.getAttributes.getOrElse("itemRgb", ".")
      val blockCount = feature.getAttributes.getOrElse("blockCount", ".")
      val blockSizes = feature.getAttributes.getOrElse("blockSizes", ".")
      val blockStarts = feature.getAttributes.getOrElse("blockStarts", ".")
      List(chrom, start, end, name, score, strand, thickStart, thickEnd, itemRgb, blockCount, blockSizes, blockStarts).mkString("\t")
    }
  }

  /**
   * @param feature Feature to write in GFF3 format.
   * @return Returns this feature as a single line GFF3 string.
   */
  private[rdd] def toGff3(feature: Feature): String = {
    def escape(entry: (Any, Any)): String = {
      entry._1 + "=" + entry._2
    }

    val seqid = feature.getContigName
    val source = Option(feature.getSource).getOrElse(".")
    val featureType = Option(feature.getFeatureType).getOrElse(".")
    val start = feature.getStart + 1 // GFF3 coordinate system is 1-based
    val end = feature.getEnd // GFF3 ranges are closed
    val score = Option(feature.getScore).getOrElse(".")
    val strand = Features.asString(feature.getStrand)
    val phase = Option(feature.getPhase).getOrElse(".")
    val attributes = Features.gatherAttributes(feature).map(escape).mkString(";")
    List(seqid, source, featureType, start, end, score, strand, phase, attributes).mkString("\t")
  }
}

case class ParquetUnboundFeatureRDD private[rdd] (
    @transient private val sc: SparkContext,
    private val parquetFilename: String,
    sequences: SequenceDictionary) extends FeatureRDD {

  lazy val rdd: RDD[Feature] = {
    sc.loadParquet(parquetFilename)
  }

  protected lazy val optPartitionMap = sc.extractPartitionMap(parquetFilename)

  lazy val dataset = {
    val sqlContext = SQLContext.getOrCreate(sc)
    import sqlContext.implicits._
    sqlContext.read.parquet(parquetFilename).as[FeatureProduct]
  }

  def replaceSequences(newSequences: SequenceDictionary): FeatureRDD = {
    copy(sequences = newSequences)
  }

  def toCoverage(): CoverageRDD = {
    ParquetUnboundCoverageRDD(sc, parquetFilename, sequences)
  }
}

case class DatasetBoundFeatureRDD private[rdd] (
<<<<<<< HEAD
    dataset: Dataset[FeatureProduct],
    sequences: SequenceDictionary,
    partitionedBinSize: Option[Int] = None) extends FeatureRDD {
=======
  dataset: Dataset[FeatureProduct],
  sequences: SequenceDictionary) extends FeatureRDD
    with DatasetBoundGenomicDataset[Feature, FeatureProduct, FeatureRDD] {
>>>>>>> 67890b84

  lazy val rdd = dataset.rdd.map(_.toAvro)
  protected lazy val optPartitionMap = None

  override def saveAsParquet(filePath: String,
                             blockSize: Int = 128 * 1024 * 1024,
                             pageSize: Int = 1 * 1024 * 1024,
                             compressCodec: CompressionCodecName = CompressionCodecName.GZIP,
                             disableDictionaryEncoding: Boolean = false) {
    log.warn("Saving directly as Parquet from SQL. Options other than compression codec are ignored.")
    dataset.toDF()
      .write
      .format("parquet")
      .option("spark.sql.parquet.compression.codec", compressCodec.toString.toLowerCase())
      .save(filePath)
    saveMetadata(filePath)
  }

  override def transformDataset(
    tFn: Dataset[FeatureProduct] => Dataset[FeatureProduct]): FeatureRDD = {
    copy(dataset = tFn(dataset))
  }

  def replaceSequences(newSequences: SequenceDictionary): FeatureRDD = {
    copy(sequences = newSequences)
  }

  def toCoverage(): CoverageRDD = {
    import dataset.sqlContext.implicits._
    DatasetBoundCoverageRDD(dataset.toDF
      .select("contigName", "start", "end", "score")
      .withColumnRenamed("score", "count")
      .as[Coverage], sequences)
  }

  /**
   * Filters and replaces the underlying dataset based on overlap with any of a Seq of ReferenceRegions.
   *
   * @param querys ReferencesRegions to filter against
   * @param optPartitionedLookBackNum Optional number of parquet position bins to look back to find start of a
   *                                  ReferenceRegion, defaults to 1
   * @return Returns a new DatasetBoundFeatureRDD with ReferenceRegions filter applied.
   */
  override def filterDatasetByOverlappingRegions(querys: Iterable[ReferenceRegion],
                                                 optPartitionedLookBackNum: Option[Int] = Some(1)): FeatureRDD = {

    transformDataset((d: Dataset[org.bdgenomics.adam.sql.Feature]) =>
      d.filter(referenceRegionsToDatasetQueryString(querys, partitionedBinSize.get, optPartitionedLookBackNum.get)))
  }

}

case class RDDBoundFeatureRDD private[rdd] (
    rdd: RDD[Feature],
    sequences: SequenceDictionary,
    optPartitionMap: Option[Array[Option[(ReferenceRegion, ReferenceRegion)]]]) extends FeatureRDD {

  /**
   * A SQL Dataset of reads.
   */
  lazy val dataset: Dataset[FeatureProduct] = {
    val sqlContext = SQLContext.getOrCreate(rdd.context)
    import sqlContext.implicits._
    sqlContext.createDataset(rdd.map(FeatureProduct.fromAvro))
  }

  def replaceSequences(newSequences: SequenceDictionary): FeatureRDD = {
    copy(sequences = newSequences)
  }

  def toCoverage(): CoverageRDD = {
    val coverageRdd = rdd.map(f => Coverage(f))
    RDDBoundCoverageRDD(coverageRdd, sequences, optPartitionMap)
  }
}

sealed abstract class FeatureRDD extends AvroGenomicRDD[Feature, FeatureProduct, FeatureRDD] {

  @transient val uTag: TypeTag[FeatureProduct] = typeTag[FeatureProduct]

  protected def buildTree(rdd: RDD[(ReferenceRegion, Feature)])(
    implicit tTag: ClassTag[Feature]): IntervalArray[ReferenceRegion, Feature] = {
    IntervalArray(rdd, FeatureArray.apply(_, _))
  }

  def union(rdds: FeatureRDD*): FeatureRDD = {
    val iterableRdds = rdds.toSeq
    FeatureRDD(rdd.context.union(rdd, iterableRdds.map(_.rdd): _*),
      iterableRdds.map(_.sequences).fold(sequences)(_ ++ _))
  }

  /**
   * Applies a function that transforms the underlying RDD into a new RDD using
   * the Spark SQL API.
   *
   * @param tFn A function that transforms the underlying RDD as a Dataset.
   * @return A new RDD where the RDD of genomic data has been replaced, but the
   *   metadata (sequence dictionary, and etc) is copied without modification.
   */
  def transformDataset(
    tFn: Dataset[FeatureProduct] => Dataset[FeatureProduct]): FeatureRDD = {
    DatasetBoundFeatureRDD(tFn(dataset), sequences)
  }

  /**
   * Java friendly save function. Automatically detects the output format.
   *
   * Writes files ending in .bed as BED6/12, .gff3 as GFF3, .gtf/.gff as
   * GTF/GFF2, .narrow[pP]eak as NarrowPeak, and .interval_list as
   * IntervalList. If none of these match, we fall back to Parquet.
   * These files are written as sharded text files.
   *
   * @param filePath The location to write the output.
   * @param asSingleFile If false, writes file to disk as shards with
   *   one shard per partition. If true, we save the file to disk as a single
   *   file by merging the shards.
   * @param disableFastConcat If asSingleFile is true, disables the use of the
   *   fast file concatenation engine.
   */
  def save(filePath: java.lang.String,
           asSingleFile: java.lang.Boolean,
           disableFastConcat: java.lang.Boolean) {
    if (filePath.endsWith(".bed")) {
      saveAsBed(filePath,
        asSingleFile = asSingleFile,
        disableFastConcat = disableFastConcat)
    } else if (filePath.endsWith(".gtf") ||
      filePath.endsWith(".gff")) {
      saveAsGtf(filePath,
        asSingleFile = asSingleFile,
        disableFastConcat = disableFastConcat)
    } else if (filePath.endsWith(".gff3")) {
      saveAsGff3(filePath,
        asSingleFile = asSingleFile,
        disableFastConcat = disableFastConcat)
    } else if (filePath.endsWith(".narrowPeak") ||
      filePath.endsWith(".narrowpeak")) {
      saveAsNarrowPeak(filePath,
        asSingleFile = asSingleFile,
        disableFastConcat = disableFastConcat)
    } else if (filePath.endsWith(".interval_list")) {
      saveAsIntervalList(filePath,
        asSingleFile = asSingleFile,
        disableFastConcat = disableFastConcat)
    } else {
      if (asSingleFile) {
        log.warn("asSingleFile = true ignored when saving as Parquet.")
      }
      saveAsParquet(new JavaSaveArgs(filePath))
    }
  }

  /**
   * Converts the FeatureRDD to a CoverageRDD.
   *
   * @return CoverageRDD containing RDD of Coverage.
   */
  def toCoverage(): CoverageRDD

  /**
   * @param newRdd The RDD to replace the underlying RDD with.
   * @return Returns a new FeatureRDD with the underlying RDD replaced.
   */
  protected def replaceRdd(newRdd: RDD[Feature],
                           newPartitionMap: Option[Array[Option[(ReferenceRegion, ReferenceRegion)]]] = None): FeatureRDD = {
    new RDDBoundFeatureRDD(newRdd, sequences, newPartitionMap)
  }

  /**
   * @param elem The Feature to get an underlying region for.
   * @return Since a feature maps directly to a single genomic region, this
   *   method will always return a Seq of exactly one ReferenceRegion.
   */
  protected def getReferenceRegions(elem: Feature): Seq[ReferenceRegion] = {
    Seq(ReferenceRegion.unstranded(elem))
  }

  /**
   * Save this FeatureRDD in GTF format.
   *
   * @param fileName The path to save GTF formatted text file(s) to.
   * @param asSingleFile By default (false), writes file to disk as shards with
   *   one shard per partition. If true, we save the file to disk as a single
   *   file by merging the shards.
   * @param disableFastConcat If asSingleFile is true, disables the use of the
   *   parallel file merging engine.
   */
  def saveAsGtf(fileName: String,
                asSingleFile: Boolean = false,
                disableFastConcat: Boolean = false) = {
    writeTextRdd(rdd.map(FeatureRDD.toGtf),
      fileName,
      asSingleFile,
      disableFastConcat)
  }

  /**
   * Save this FeatureRDD in GFF3 format.
   *
   * @param fileName The path to save GFF3 formatted text file(s) to.
   * @param asSingleFile By default (false), writes file to disk as shards with
   *   one shard per partition. If true, we save the file to disk as a single
   *   file by merging the shards.
   * @param disableFastConcat If asSingleFile is true, disables the use of the
   *   parallel file merging engine.
   */
  def saveAsGff3(fileName: String,
                 asSingleFile: Boolean = false,
                 disableFastConcat: Boolean = false) = {
    val optHeaderPath = if (asSingleFile) {
      val headerPath = "%s_head".format(fileName)
      GFF3HeaderWriter(headerPath, rdd.context)
      Some(headerPath)
    } else {
      None
    }
    writeTextRdd(rdd.map(FeatureRDD.toGff3),
      fileName,
      asSingleFile,
      disableFastConcat,
      optHeaderPath = optHeaderPath)
  }

  /**
   * Save this FeatureRDD in BED format.
   *
   * @param fileName The path to save BED formatted text file(s) to.
   * @param asSingleFile By default (false), writes file to disk as shards with
   *   one shard per partition. If true, we save the file to disk as a single
   *   file by merging the shards.
   * @param disableFastConcat If asSingleFile is true, disables the use of the
   *   parallel file merging engine.
   */
  def saveAsBed(fileName: String,
                asSingleFile: Boolean = false,
                disableFastConcat: Boolean = false) = {
    writeTextRdd(rdd.map(FeatureRDD.toBed),
      fileName,
      asSingleFile,
      disableFastConcat)
  }

  /**
   * Save this FeatureRDD in interval list format.
   *
   * @param fileName The path to save interval list formatted text file(s) to.
   * @param asSingleFile By default (false), writes file to disk as shards with
   *   one shard per partition. If true, we save the file to disk as a single
   *   file by merging the shards.
   * @param disableFastConcat If asSingleFile is true, disables the use of the
   *   parallel file merging engine.
   */
  def saveAsIntervalList(fileName: String,
                         asSingleFile: Boolean = false,
                         disableFastConcat: Boolean = false) = {
    val intervalEntities = rdd.map(FeatureRDD.toInterval)

    if (asSingleFile) {

      // get fs
      val fs = FileSystem.get(rdd.context.hadoopConfiguration)

      // write sam file header
      val headPath = new Path("%s_head".format(fileName))
      SAMHeaderWriter.writeHeader(fs,
        headPath,
        sequences)

      // write tail entries
      val tailPath = new Path("%s_tail".format(fileName))
      intervalEntities.saveAsTextFile(tailPath.toString)

      // merge
      FileMerger.mergeFiles(rdd.context,
        fs,
        new Path(fileName),
        tailPath,
        optHeaderPath = Some(headPath),
        disableFastConcat = disableFastConcat)
    } else {
      intervalEntities.saveAsTextFile(fileName)
    }
  }

  /**
   * Save this FeatureRDD in NarrowPeak format.
   *
   * @param fileName The path to save NarrowPeak formatted text file(s) to.
   * @param asSingleFile By default (false), writes file to disk as shards with
   *   one shard per partition. If true, we save the file to disk as a single
   *   file by merging the shards.
   * @param disableFastConcat If asSingleFile is true, disables the use of the
   *   parallel file merging engine.
   */
  def saveAsNarrowPeak(fileName: String,
                       asSingleFile: Boolean = false,
                       disableFastConcat: Boolean = false) {
    writeTextRdd(rdd.map(FeatureRDD.toNarrowPeak),
      fileName,
      asSingleFile,
      disableFastConcat)
  }

  /**
   * Sorts the RDD by the reference ordering.
   *
   * @param ascending Whether to sort in ascending order or not.
   * @param numPartitions The number of partitions to have after sorting.
   *   Defaults to the partition count of the underlying RDD.
   */
  def sortByReference(ascending: Boolean = true, numPartitions: Int = rdd.partitions.length): FeatureRDD = {
    implicit def ord = FeatureOrdering

    replaceRdd(rdd.sortBy(f => f, ascending, numPartitions))
  }
}<|MERGE_RESOLUTION|>--- conflicted
+++ resolved
@@ -275,15 +275,10 @@
 }
 
 case class DatasetBoundFeatureRDD private[rdd] (
-<<<<<<< HEAD
     dataset: Dataset[FeatureProduct],
     sequences: SequenceDictionary,
-    partitionedBinSize: Option[Int] = None) extends FeatureRDD {
-=======
-  dataset: Dataset[FeatureProduct],
-  sequences: SequenceDictionary) extends FeatureRDD
-    with DatasetBoundGenomicDataset[Feature, FeatureProduct, FeatureRDD] {
->>>>>>> 67890b84
+    partitionedBinSize: Option[Int] = None) extends FeatureRDD 
+      with DatasetBoundGenomicDataset[Feature, FeatureProduct, FeatureRDD] {
 
   lazy val rdd = dataset.rdd.map(_.toAvro)
   protected lazy val optPartitionMap = None
