--- conflicted
+++ resolved
@@ -184,19 +184,12 @@
 }
 
 case class DatasetBoundFragmentRDD private[rdd] (
-<<<<<<< HEAD
     dataset: Dataset[FragmentProduct],
     sequences: SequenceDictionary,
     recordGroups: RecordGroupDictionary,
     @transient val processingSteps: Seq[ProcessingStep],
-    partitionedBinSize: Option[Int] = None) extends FragmentRDD {
-=======
-  dataset: Dataset[FragmentProduct],
-  sequences: SequenceDictionary,
-  recordGroups: RecordGroupDictionary,
-  @transient val processingSteps: Seq[ProcessingStep]) extends FragmentRDD
-    with DatasetBoundGenomicDataset[Fragment, FragmentProduct, FragmentRDD] {
->>>>>>> 67890b84
+    partitionedBinSize: Option[Int] = None) extends FragmentRDD 
+      with DatasetBoundGenomicDataset[Fragment, FragmentProduct, FragmentRDD] {
 
   lazy val rdd = dataset.rdd.map(_.toAvro)
 
