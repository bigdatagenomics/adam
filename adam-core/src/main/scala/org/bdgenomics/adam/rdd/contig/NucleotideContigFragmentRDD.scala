/**
 * Licensed to Big Data Genomics (BDG) under one
 * or more contributor license agreements.  See the NOTICE file
 * distributed with this work for additional information
 * regarding copyright ownership.  The BDG licenses this file
 * to you under the Apache License, Version 2.0 (the
 * "License"); you may not use this file except in compliance
 * with the License.  You may obtain a copy of the License at
 *
 *     http://www.apache.org/licenses/LICENSE-2.0
 *
 * Unless required by applicable law or agreed to in writing, software
 * distributed under the License is distributed on an "AS IS" BASIS,
 * WITHOUT WARRANTIES OR CONDITIONS OF ANY KIND, either express or implied.
 * See the License for the specific language governing permissions and
 * limitations under the License.
 */
package org.bdgenomics.adam.rdd.contig

import com.google.common.base.Splitter
import org.apache.parquet.hadoop.metadata.CompressionCodecName
import org.apache.spark.SparkContext
import org.apache.spark.api.java.JavaRDD
import org.apache.spark.rdd.RDD
import org.apache.spark.sql.{ Dataset, SQLContext }
import org.bdgenomics.adam.converters.FragmentConverter
import org.bdgenomics.adam.models.{
  ReferenceRegion,
  ReferenceRegionSerializer,
  SequenceRecord,
  SequenceDictionary
}
import org.bdgenomics.adam.rdd.ADAMContext._
import org.bdgenomics.adam.rdd.{
  DatasetBoundGenomicDataset,
  AvroGenomicRDD,
  JavaSaveArgs
}
import org.bdgenomics.adam.serialization.AvroSerializer
import org.bdgenomics.adam.sql.{ NucleotideContigFragment => NucleotideContigFragmentProduct }
import org.bdgenomics.formats.avro.{ AlignmentRecord, NucleotideContigFragment }
import org.bdgenomics.utils.interval.array.{
  IntervalArray,
  IntervalArraySerializer
}
import scala.collection.JavaConversions._
import scala.math.max
import scala.reflect.ClassTag
import scala.reflect.runtime.universe._

private[adam] case class NucleotideContigFragmentArray(
    array: Array[(ReferenceRegion, NucleotideContigFragment)],
    maxIntervalWidth: Long) extends IntervalArray[ReferenceRegion, NucleotideContigFragment] {

  def duplicate(): IntervalArray[ReferenceRegion, NucleotideContigFragment] = {
    copy()
  }

  protected def replace(arr: Array[(ReferenceRegion, NucleotideContigFragment)],
                        maxWidth: Long): IntervalArray[ReferenceRegion, NucleotideContigFragment] = {
    NucleotideContigFragmentArray(arr, maxWidth)
  }
}

private[adam] class NucleotideContigFragmentArraySerializer extends IntervalArraySerializer[ReferenceRegion, NucleotideContigFragment, NucleotideContigFragmentArray] {

  protected val kSerializer = new ReferenceRegionSerializer
  protected val tSerializer = new AvroSerializer[NucleotideContigFragment]

  protected def builder(arr: Array[(ReferenceRegion, NucleotideContigFragment)],
                        maxIntervalWidth: Long): NucleotideContigFragmentArray = {
    NucleotideContigFragmentArray(arr, maxIntervalWidth)
  }
}

object NucleotideContigFragmentRDD extends Serializable {

  /**
   * Builds a NucleotideContigFragmentRDD when no sequence dictionary is given.
   *
   * @param rdd Underlying RDD. We recompute the sequence dictionary from
   *   this RDD.
   * @return Returns a new NucleotideContigFragmentRDD.
   */
  private[rdd] def apply(rdd: RDD[NucleotideContigFragment]): NucleotideContigFragmentRDD = {

    // get sequence dictionary
    val sd = new SequenceDictionary(rdd.flatMap(ncf => {
      if (ncf.getContigName != null) {
        Some(SequenceRecord.fromADAMContigFragment(ncf))
      } else {
        None
      }
    }).distinct
      .collect
      .toVector)

    NucleotideContigFragmentRDD(rdd, sd)
  }

  /**
   * Builds a NucleotideContigFragmentRDD without a partition map.
   *
   * @param rdd The underlying NucleotideContigFragment RDD.
   * @param sequences The sequence dictionary for the RDD.
   * @return A new NucleotideContigFragmentRDD.
   */
  def apply(rdd: RDD[NucleotideContigFragment],
            sequences: SequenceDictionary): NucleotideContigFragmentRDD = {

    RDDBoundNucleotideContigFragmentRDD(rdd, sequences, None)
  }
}

case class ParquetUnboundNucleotideContigFragmentRDD private[rdd] (
    @transient private val sc: SparkContext,
    private val parquetFilename: String,
    sequences: SequenceDictionary) extends NucleotideContigFragmentRDD {

  protected lazy val optPartitionMap = sc.extractPartitionMap(parquetFilename)

  lazy val rdd: RDD[NucleotideContigFragment] = {
    sc.loadParquet(parquetFilename)
  }

  lazy val dataset = {
    val sqlContext = SQLContext.getOrCreate(sc)
    import sqlContext.implicits._
    sqlContext.read.parquet(parquetFilename).as[NucleotideContigFragmentProduct]
  }

  def replaceSequences(
    newSequences: SequenceDictionary): NucleotideContigFragmentRDD = {
    copy(sequences = newSequences)
  }
}

case class DatasetBoundNucleotideContigFragmentRDD private[rdd] (
<<<<<<< HEAD
    dataset: Dataset[NucleotideContigFragmentProduct],
    sequences: SequenceDictionary,
    partitionedBinSize: Option[Int] = None) extends NucleotideContigFragmentRDD {
=======
  dataset: Dataset[NucleotideContigFragmentProduct],
  sequences: SequenceDictionary) extends NucleotideContigFragmentRDD
    with DatasetBoundGenomicDataset[NucleotideContigFragment, NucleotideContigFragmentProduct, NucleotideContigFragmentRDD] {
>>>>>>> 67890b84

  lazy val rdd: RDD[NucleotideContigFragment] = dataset.rdd.map(_.toAvro)

  protected lazy val optPartitionMap = None

  override def saveAsParquet(filePath: String,
                             blockSize: Int = 128 * 1024 * 1024,
                             pageSize: Int = 1 * 1024 * 1024,
                             compressCodec: CompressionCodecName = CompressionCodecName.GZIP,
                             disableDictionaryEncoding: Boolean = false) {
    log.warn("Saving directly as Parquet from SQL. Options other than compression codec are ignored.")
    dataset.toDF()
      .write
      .format("parquet")
      .option("spark.sql.parquet.compression.codec", compressCodec.toString.toLowerCase())
      .save(filePath)
    saveMetadata(filePath)
  }

  def replaceSequences(
    newSequences: SequenceDictionary): NucleotideContigFragmentRDD = {
    copy(sequences = newSequences)
  }

  override def transformDataset(tFn: Dataset[NucleotideContigFragmentProduct] => Dataset[NucleotideContigFragmentProduct]): NucleotideContigFragmentRDD = {
    copy(dataset = tFn(dataset))
  }

  /**
   * Filters and replaces the underlying dataset based on overlap with any of a Seq of ReferenceRegions.
   *
   * @param querys ReferencesRegions to filter against
   * @param optPartitionedLookBackNum Optional number of parquet position bins to look back to find start of a
   *                                  ReferenceRegion, defaults to 1
   * @return Returns a new DatasetBoundNucleotideContigFragmentRDD with ReferenceRegions filter applied.
   */
  override def filterDatasetByOverlappingRegions(querys: Iterable[ReferenceRegion],
                                                 optPartitionedLookBackNum: Option[Int] = Some(1)): NucleotideContigFragmentRDD = {
    transformDataset((d: Dataset[org.bdgenomics.adam.sql.NucleotideContigFragment]) =>
      d.filter(referenceRegionsToDatasetQueryString(querys, partitionedBinSize.get, optPartitionedLookBackNum.get)))
  }
}

/**
 * A wrapper class for RDD[NucleotideContigFragment].
 *
 * @param rdd Underlying RDD
 * @param sequences Sequence dictionary computed from rdd
 */
case class RDDBoundNucleotideContigFragmentRDD private[rdd] (
    rdd: RDD[NucleotideContigFragment],
    sequences: SequenceDictionary,
    optPartitionMap: Option[Array[Option[(ReferenceRegion, ReferenceRegion)]]]) extends NucleotideContigFragmentRDD {

  /**
   * A SQL Dataset of contig fragments.
   */
  lazy val dataset: Dataset[NucleotideContigFragmentProduct] = {
    val sqlContext = SQLContext.getOrCreate(rdd.context)
    import sqlContext.implicits._
    sqlContext.createDataset(rdd.map(NucleotideContigFragmentProduct.fromAvro))
  }

  def replaceSequences(
    newSequences: SequenceDictionary): NucleotideContigFragmentRDD = {
    copy(sequences = newSequences)
  }
}

sealed abstract class NucleotideContigFragmentRDD extends AvroGenomicRDD[NucleotideContigFragment, NucleotideContigFragmentProduct, NucleotideContigFragmentRDD] {

  @transient val uTag: TypeTag[NucleotideContigFragmentProduct] = typeTag[NucleotideContigFragmentProduct]

  protected def buildTree(rdd: RDD[(ReferenceRegion, NucleotideContigFragment)])(
    implicit tTag: ClassTag[NucleotideContigFragment]): IntervalArray[ReferenceRegion, NucleotideContigFragment] = {
    IntervalArray(rdd, NucleotideContigFragmentArray.apply(_, _))
  }

  /**
   * Converts an RDD of nucleotide contig fragments into reads. Adjacent contig fragments are
   * combined.
   *
   * @return Returns an RDD of reads.
   */
  def toReads: RDD[AlignmentRecord] = {
    FragmentConverter.convertRdd(rdd)
  }

  def union(rdds: NucleotideContigFragmentRDD*): NucleotideContigFragmentRDD = {
    val iterableRdds = rdds.toSeq
    NucleotideContigFragmentRDD(rdd.context.union(rdd, iterableRdds.map(_.rdd): _*),
      iterableRdds.map(_.sequences).fold(sequences)(_ ++ _))
  }

  /**
   * Replaces the underlying RDD with a new RDD.
   *
   * @param newRdd The RDD to use for the new NucleotideContigFragmentRDD.
   * @return Returns a new NucleotideContigFragmentRDD where the underlying RDD
   *   has been replaced.
   */
  protected def replaceRdd(newRdd: RDD[NucleotideContigFragment],
                           newPartitionMap: Option[Array[Option[(ReferenceRegion, ReferenceRegion)]]] = None): NucleotideContigFragmentRDD = {
    new RDDBoundNucleotideContigFragmentRDD(newRdd, sequences, newPartitionMap)
  }

  /**
   * @param elem Fragment to extract a region from.
   * @return If a fragment is aligned to a reference location, returns a single
   *   reference region. If the fragment start position and name is not defined,
   *   returns no regions.
   */
  protected def getReferenceRegions(elem: NucleotideContigFragment): Seq[ReferenceRegion] = {
    ReferenceRegion(elem).toSeq
  }

  /**
   * Applies a function that transforms the underlying RDD into a new RDD using
   * the Spark SQL API.
   *
   * @param tFn A function that transforms the underlying RDD as a Dataset.
   * @return A new RDD where the RDD of genomic data has been replaced, but the
   *   metadata (sequence dictionary, and etc) is copied without modification.
   */
  def transformDataset(
    tFn: Dataset[NucleotideContigFragmentProduct] => Dataset[NucleotideContigFragmentProduct]): NucleotideContigFragmentRDD = {
    DatasetBoundNucleotideContigFragmentRDD(tFn(dataset), sequences)
  }

  /**
   * Save nucleotide contig fragments as Parquet or FASTA.
   *
   * If filename ends in .fa or .fasta, saves as Fasta. If not, saves fragments
   * to Parquet. Defaults to 60 character line length, if saving to FASTA.
   *
   * @param fileName file name
   * @param asSingleFile If false, writes file to disk as shards with
   *   one shard per partition. If true, we save the file to disk as a single
   *   file by merging the shards.
   */
  def save(fileName: java.lang.String,
           asSingleFile: java.lang.Boolean) {
    if (fileName.endsWith(".fa") || fileName.endsWith(".fasta")) {
      saveAsFasta(fileName, asSingleFile = asSingleFile)
    } else {
      saveAsParquet(new JavaSaveArgs(fileName))
    }
  }

  /**
   * Save nucleotide contig fragments in FASTA format.
   *
   * @param fileName file name
   * @param lineWidth hard wrap FASTA formatted sequence at line width, default 60
   * @param asSingleFile By default (false), writes file to disk as shards with
   *   one shard per partition. If true, we save the file to disk as a single
   *   file by merging the shards.
   * @param disableFastConcat If asSingleFile is true, disables the use of the
   *   parallel file merging engine.
   */
  def saveAsFasta(fileName: String,
                  lineWidth: Int = 60,
                  asSingleFile: Boolean = false,
                  disableFastConcat: Boolean = false) {

    def isFragment(record: NucleotideContigFragment): Boolean = {
      Option(record.getIndex).isDefined && Option(record.getFragments).fold(false)(_ > 1)
    }

    def toFasta(record: NucleotideContigFragment): String = {
      val sb = new StringBuilder()
      sb.append(">")
      sb.append(record.getContigName)
      Option(record.getDescription).foreach(n => sb.append(" ").append(n))
      if (isFragment(record)) {
        sb.append(s" fragment ${record.getIndex + 1} of ${record.getFragments}")
      }
      for (line <- Splitter.fixedLength(lineWidth).split(record.getSequence)) {
        sb.append("\n")
        sb.append(line)
      }
      sb.toString
    }

    val asFasta = rdd.map(toFasta)

    writeTextRdd(asFasta,
      fileName,
      asSingleFile,
      disableFastConcat)
  }

  /**
   * Merge fragments by contig name.
   *
   * @return Returns a NucleotideContigFragmentRDD containing a single fragment
   *   per contig.
   */
  def mergeFragments(): NucleotideContigFragmentRDD = {

    def merge(first: NucleotideContigFragment, second: NucleotideContigFragment): NucleotideContigFragment = {
      val merged = NucleotideContigFragment.newBuilder(first)
        .setIndex(null)
        .setStart(null)
        .setFragments(null)
        .setSequence(first.getSequence + second.getSequence)
        .build

      merged
    }

    replaceRdd(rdd.sortBy(fragment => (fragment.getContigName,
      Option(fragment.getIndex).map(_.toInt)
      .getOrElse(-1)))
      .map(fragment => (fragment.getContigName, fragment))
      .reduceByKey(merge)
      .values)
  }

  /**
   * From a set of contigs, returns the base sequence that corresponds to a region of the reference.
   *
   * @throws UnsupportedOperationException Throws exception if query region is not found.
   *
   * @param region Reference region over which to get sequence.
   * @return String of bases corresponding to reference sequence.
   */
  def extract(region: ReferenceRegion): String = {
    def getString(fragment: (ReferenceRegion, NucleotideContigFragment)): (ReferenceRegion, String) = {
      val trimStart = max(0, region.start - fragment._1.start).toInt
      val trimEnd = max(0, fragment._1.end - region.end).toInt

      val fragmentSequence: String = fragment._2.getSequence

      val str = fragmentSequence.drop(trimStart)
        .dropRight(trimEnd)
      val reg = new ReferenceRegion(
        fragment._1.referenceName,
        fragment._1.start + trimStart,
        fragment._1.end - trimEnd
      )
      (reg, str)
    }

    def reducePairs(
      kv1: (ReferenceRegion, String),
      kv2: (ReferenceRegion, String)): (ReferenceRegion, String) = {
      assert(kv1._1.isAdjacent(kv2._1), "Regions being joined must be adjacent. For: " +
        kv1 + ", " + kv2)

      (kv1._1.merge(kv2._1), if (kv1._1.compareTo(kv2._1) <= 0) {
        kv1._2 + kv2._2
      } else {
        kv2._2 + kv1._2
      })
    }

    try {
      val refPairRDD: RDD[(ReferenceRegion, String)] = rdd.keyBy(ReferenceRegion(_))
        .filter(kv => kv._1.isDefined)
        .map(kv => (kv._1.get, kv._2))
        .filter(kv => kv._1.overlaps(region))
        .sortByKey()
        .map(kv => getString(kv))

      val pair: (ReferenceRegion, String) = refPairRDD.collect.reduceLeft(reducePairs)
      assert(
        pair._1.compareTo(region) == 0,
        "Merging fragments returned a different region than requested."
      )

      pair._2
    } catch {
      case (uoe: UnsupportedOperationException) =>
        throw new UnsupportedOperationException("Could not find " + region + "in reference RDD.")
    }
  }

  /**
   * From a set of contigs, returns a list of sequences based on reference regions provided
   * @param regions List of Reference regions over which to get sequences
   * @return RDD[(ReferenceRegion, String)] of region -> sequence pairs.
   */
  def extractRegions(regions: Iterable[ReferenceRegion]): RDD[(ReferenceRegion, String)] = {

    def extractSequence(fragmentRegion: ReferenceRegion, fragment: NucleotideContigFragment, region: ReferenceRegion): (ReferenceRegion, String) = {
      val merged = fragmentRegion.intersection(region)
      val start = (merged.start - fragmentRegion.start).toInt
      val end = (merged.end - fragmentRegion.start).toInt
      val fragmentSequence: String = fragment.getSequence
      (merged, fragmentSequence.substring(start, end))
    }

    def reduceRegionSequences(
      kv1: (ReferenceRegion, String),
      kv2: (ReferenceRegion, String)): (ReferenceRegion, String) = {
      (kv1._1.merge(kv2._1), if (kv1._1.compareTo(kv2._1) <= 0) {
        kv1._2 + kv2._2
      } else {
        kv2._2 + kv1._2
      })
    }

    val places = flattenRddByRegions()
      .flatMap {
        case (fragmentRegion, fragment) =>
          regions.collect {
            case region if fragmentRegion.overlaps(region) =>
              (region, extractSequence(fragmentRegion, fragment, region))
          }
      }.sortByKey()

    places.reduceByKey(reduceRegionSequences).values
  }

  /**
   * For all adjacent records in the RDD, we extend the records so that the adjacent
   * records now overlap by _n_ bases, where _n_ is the flank length.
   *
   * Java friendly variant.
   *
   * @param flankLength The length to extend adjacent records by.
   * @return Returns the RDD, with all adjacent fragments extended with flanking sequence.
   */
  def flankAdjacentFragments(
    flankLength: java.lang.Integer): NucleotideContigFragmentRDD = {
    val flank: Int = flankLength
    flankAdjacentFragments(flank)
  }

  /**
   * For all adjacent records in the RDD, we extend the records so that the adjacent
   * records now overlap by _n_ bases, where _n_ is the flank length.
   *
   * @param flankLength The length to extend adjacent records by.
   * @return Returns the RDD, with all adjacent fragments extended with flanking sequence.
   */
  def flankAdjacentFragments(
    flankLength: Int): NucleotideContigFragmentRDD = {
    replaceRdd(FlankReferenceFragments(rdd,
      sequences,
      flankLength))
  }

  /**
   * Counts the k-mers contained in a FASTA contig.
   *
   * @param kmerLength The length of k-mers to count.
   * @return Returns an RDD containing k-mer/count pairs.
   */
  def countKmers(kmerLength: Int): RDD[(String, Long)] = {
    flankAdjacentFragments(kmerLength).rdd.flatMap(r => {
      // cut each read into k-mers, and attach a count of 1L
      r.getSequence
        .sliding(kmerLength)
        .map(k => (k, 1L))
    }).reduceByKey((k1: Long, k2: Long) => k1 + k2)
  }

  /**
   * Counts the k-mers contained in a FASTA contig.
   *
   * Java friendly variant.
   *
   * @param kmerLength The length of k-mers to count.
   * @return Returns an RDD containing k-mer/count pairs.
   */
  def countKmers(
    kmerLength: java.lang.Integer): JavaRDD[(String, java.lang.Long)] = {
    val k: Int = kmerLength
    countKmers(k).map(p => {
      (p._1, p._2: java.lang.Long)
    }).toJavaRDD()
  }
}<|MERGE_RESOLUTION|>--- conflicted
+++ resolved
@@ -136,16 +136,12 @@
 }
 
 case class DatasetBoundNucleotideContigFragmentRDD private[rdd] (
-<<<<<<< HEAD
     dataset: Dataset[NucleotideContigFragmentProduct],
     sequences: SequenceDictionary,
-    partitionedBinSize: Option[Int] = None) extends NucleotideContigFragmentRDD {
-=======
-  dataset: Dataset[NucleotideContigFragmentProduct],
-  sequences: SequenceDictionary) extends NucleotideContigFragmentRDD
-    with DatasetBoundGenomicDataset[NucleotideContigFragment, NucleotideContigFragmentProduct, NucleotideContigFragmentRDD] {
->>>>>>> 67890b84
-
+    partitionedBinSize: Option[Int] = None) extends NucleotideContigFragmentRDD 
+     with DatasetBoundGenomicDataset[NucleotideContigFragment, 
+                                     NucleotideContigFragmentProduct, 
+                                     NucleotideContigFragmentRDD] {
   lazy val rdd: RDD[NucleotideContigFragment] = dataset.rdd.map(_.toAvro)
 
   protected lazy val optPartitionMap = None
