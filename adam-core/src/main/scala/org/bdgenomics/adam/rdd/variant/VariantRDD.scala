--- conflicted
+++ resolved
@@ -133,17 +133,11 @@
 }
 
 case class DatasetBoundVariantRDD private[rdd] (
-<<<<<<< HEAD
     dataset: Dataset[VariantProduct],
     sequences: SequenceDictionary,
     @transient headerLines: Seq[VCFHeaderLine] = DefaultHeaderLines.allHeaderLines,
-    partitionedBinSize: Option[Int] = None) extends VariantRDD {
-=======
-  dataset: Dataset[VariantProduct],
-  sequences: SequenceDictionary,
-  @transient headerLines: Seq[VCFHeaderLine] = DefaultHeaderLines.allHeaderLines) extends VariantRDD
-    with DatasetBoundGenomicDataset[Variant, VariantProduct, VariantRDD] {
->>>>>>> 67890b84
+    partitionedBinSize: Option[Int] = None) extends VariantRDD 
+      with DatasetBoundGenomicDataset[Variant, VariantProduct, VariantRDD] {
 
   protected lazy val optPartitionMap = None
 
