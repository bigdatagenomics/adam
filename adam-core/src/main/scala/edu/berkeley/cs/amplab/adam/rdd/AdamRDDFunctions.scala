--- conflicted
+++ resolved
@@ -103,28 +103,8 @@
     MarkDuplicates(rdd)
   }
 
-<<<<<<< HEAD
-  def adamBQSR(dbSNP: File): RDD[ADAMRecord] = {
-    // Construct a map of chromosome to a set of SNP locations on that
-    // chromosome.
-    // The aggregate operation combines the sets of chromosome -> SNP locations.
-    val dbsnpMap = scala.io.Source.fromFile(dbSNP).getLines().map(posLine => {
-      val split = posLine.split("\t")
-      val contig = split(0)
-      val pos = split(1).toInt
-      (contig, pos)
-    }).aggregate(Map[String, Set[Int]]())((dbMap, pair) => {
-      dbMap + (pair._1 -> (dbMap.getOrElse(pair._1, Set[Int]()) + pair._2))
-    }, (map1 : Map[String, Set[Int]], map2 : Map[String, Set[Int]]) => {
-      map1 ++ map2.map{ case (k,v) => k -> (v ++ map1.getOrElse(k, v.empty)) }
-    })
-
-    val broadcastDbSNP = rdd.context.broadcast(dbsnpMap)
-
-=======
   def adamBQSR(dbSNP: SnpTable): RDD[ADAMRecord] = {
     val broadcastDbSNP = rdd.context.broadcast(dbSNP)
->>>>>>> ee78a387
     RecalibrateBaseQualities(rdd, broadcastDbSNP)
   }
 
