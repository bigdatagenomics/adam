/*
 * Copyright (c) 2013. Regents of the University of California
 *
 * Licensed under the Apache License, Version 2.0 (the "License");
 * you may not use this file except in compliance with the License.
 * You may obtain a copy of the License at
 *
 *     http://www.apache.org/licenses/LICENSE-2.0
 *
 * Unless required by applicable law or agreed to in writing, software
 * distributed under the License is distributed on an "AS IS" BASIS,
 * WITHOUT WARRANTIES OR CONDITIONS OF ANY KIND, either express or implied.
 * See the License for the specific language governing permissions and
 * limitations under the License.
 */
package edu.berkeley.cs.amplab.adam.rdd

import edu.berkeley.cs.amplab.adam.avro.{ADAMPileup, 
                                         ADAMRecord,
                                         ADAMNucleotideContig}
import edu.berkeley.cs.amplab.adam.converters.SAMRecordConverter
import edu.berkeley.cs.amplab.adam.models._
<<<<<<< HEAD
import edu.berkeley.cs.amplab.adam.projections.{ADAMRecordField, 
                                                Projection,
                                                ADAMNucleotideContigField}
import edu.berkeley.cs.amplab.adam.rich.{RichRDDReferenceRecords, RichADAMRecord}
import edu.berkeley.cs.amplab.adam.rich.RichRDDReferenceRecords._
import fi.tkk.ics.hadoop.bam.{SAMRecordWritable, AnySAMInputFormat}
import fi.tkk.ics.hadoop.bam.util.SAMHeaderReader
=======
import edu.berkeley.cs.amplab.adam.models.ADAMRod
import edu.berkeley.cs.amplab.adam.projections.{ADAMRecordField,
                                                Projection, 
                                                ADAMVariantAnnotations,
                                                ADAMNucleotideContigField}
import edu.berkeley.cs.amplab.adam.rich.RichADAMRecord
import edu.berkeley.cs.amplab.adam.rich.RichRDDReferenceRecords._
import edu.berkeley.cs.amplab.adam.serialization.AdamKryoProperties
import fi.tkk.ics.hadoop.bam.{SAMRecordWritable, AnySAMInputFormat, VariantContextWritable, VCFInputFormat}
import fi.tkk.ics.hadoop.bam.util.{SAMHeaderReader, VCFHeaderReader, WrapSeekable}
>>>>>>> 9aa3df03
import java.util.regex.Pattern
import net.sf.samtools.SAMFileHeader
import org.apache.hadoop.fs.FileSystem
import org.apache.avro.Schema
import org.apache.avro.specific.SpecificRecord
import org.apache.hadoop.fs.Path
import org.apache.hadoop.io.LongWritable
import org.apache.hadoop.mapreduce.Job
import org.apache.spark.rdd.RDD
import org.apache.spark.{Logging, SparkContext}
import parquet.avro.{AvroParquetInputFormat, AvroReadSupport}
import parquet.filter.UnboundRecordFilter
import parquet.hadoop.ParquetInputFormat
import parquet.hadoop.util.ContextUtil
import scala.Some
import scala.collection.JavaConversions._
import scala.collection.Map


object AdamContext {
  // Add ADAM Spark context methods
  implicit def sparkContextToAdamContext(sc: SparkContext): AdamContext = new AdamContext(sc)

  // Add methods specific to ADAMRecord RDDs
  implicit def rddToAdamRecordRDD(rdd: RDD[ADAMRecord]) = new AdamRecordRDDFunctions(rdd)

  // Add methods specific to the ADAMPileup RDDs
  implicit def rddToAdamPileupRDD(rdd: RDD[ADAMPileup]) = new AdamPileupRDDFunctions(rdd)

  // Add methods specific to the ADAMRod RDDs
  implicit def rddToAdamRodRDD(rdd: RDD[ADAMRod]) = new AdamRodRDDFunctions(rdd)

  // Add generic RDD methods for all types of ADAM RDDs
  implicit def rddToAdamRDD[T <% SpecificRecord : Manifest](rdd: RDD[T]) = new AdamRDDFunctions(rdd)

  // Add methods specific to the ADAMNucleotideContig RDDs
  implicit def rddToAdamRDD(rdd: RDD[ADAMNucleotideContig]) = new AdamNucleotideContigRDDFunctions(rdd)

  // Add implicits for the rich adam objects
  implicit def recordToRichRecord(record: ADAMRecord): RichADAMRecord = new RichADAMRecord(record)

  // implicit java to scala type conversions
  implicit def listToJavaList[A](list: List[A]): java.util.List[A] = seqAsJavaList(list)

  implicit def javaListToList[A](list: java.util.List[A]): List[A] = asScalaBuffer(list).toList

  implicit def javaSetToSet[A](set: java.util.Set[A]): Set[A] = {
    // toSet is necessary to make set immutable
    asScalaSet(set).toSet
  }

  implicit def intListToJavaIntegerList(list: List[Int]): java.util.List[java.lang.Integer] = {
    seqAsJavaList(list.map(i => i: java.lang.Integer))
  }

  implicit def charSequenceToString(cs: CharSequence): String = cs.toString

  implicit def charSequenceToList(cs: CharSequence): List[Char] = cs.toCharArray.toList

  implicit def mapToJavaMap[A, B](map: Map[A, B]): java.util.Map[A, B] = mapAsJavaMap(map)

  implicit def iterableToJavaCollection[A](i: Iterable[A]): java.util.Collection[A] = asJavaCollection(i)

  implicit def setToJavaSet[A](set: Set[A]): java.util.Set[A] = setAsJavaSet(set)

  def createSparkContext(name: String,
                         master: String,
                         sparkHome: String,
                         sparkJars: Seq[String],
                         sparkEnvVars: Seq[String]): SparkContext = {
    AdamKryoProperties.setupContextProperties()
    val appName = "adam: " + name
    val environment: Map[String, String] = if (sparkEnvVars.isEmpty) {
      Map()
    } else {
      sparkEnvVars.map {
        kv =>
          val kvSplit = kv.split("=")
          if (kvSplit.size != 2) {
            throw new IllegalArgumentException("Env variables should be key=value syntax, e.g. -spark_env foo=bar")
          }
          (kvSplit(0), kvSplit(1))
      }.toMap
    }

    val jars: Seq[String] = if (sparkJars.isEmpty) Nil else sparkJars
    new SparkContext(master, appName, sparkHome, jars, environment)
  }
}

class AdamContext(sc: SparkContext) extends Serializable with Logging {

  private def adamBamDictionaryLoad(filePath: String): SequenceDictionary = {
    val samHeader = SAMHeaderReader.readSAMHeaderFrom(new Path(filePath), sc.hadoopConfiguration)
    adamBamDictionaryLoad(samHeader)
  }

  private def adamBamDictionaryLoad(samHeader : SAMFileHeader): SequenceDictionary = {
    SequenceDictionary.fromSAMHeader(samHeader)

  }

  private def adamBamLoadReadGroups(samHeader : SAMFileHeader) : RecordGroupDictionary = {
    RecordGroupDictionary.fromSAMHeader(samHeader)
  }


  private def adamBamLoad(filePath: String): RDD[ADAMRecord] = {
    log.info("Reading legacy BAM file format %s to create RDD".format(filePath))

    // We need to separately read the header, so that we can inject the sequence dictionary
    // data into each individual ADAMRecord (see the argument to samRecordConverter.convert,
    // below).
    val samHeader = SAMHeaderReader.readSAMHeaderFrom(new Path(filePath), sc.hadoopConfiguration)
    val seqDict = adamBamDictionaryLoad(samHeader)
    val readGroups =  adamBamLoadReadGroups(samHeader)

    val job = new Job(sc.hadoopConfiguration)
    val records = sc.newAPIHadoopFile(filePath, classOf[AnySAMInputFormat], classOf[LongWritable],
      classOf[SAMRecordWritable], ContextUtil.getConfiguration(job))
    val samRecordConverter = new SAMRecordConverter
    records.map(p => samRecordConverter.convert(p._2.get, seqDict, readGroups))
  }

  private def adamParquetLoad[T <% SpecificRecord : Manifest, U <: UnboundRecordFilter]
  (filePath: String, predicate: Option[Class[U]] = None, projection: Option[Schema] = None): RDD[T] = {
    log.info("Reading the ADAM file at %s to create RDD".format(filePath))
    val job = new Job(sc.hadoopConfiguration)
    ParquetInputFormat.setReadSupportClass(job, classOf[AvroReadSupport[T]])
    if (predicate.isDefined) {
      log.info("Using the specified push-down predicate")
      ParquetInputFormat.setUnboundRecordFilter(job, predicate.get)
    }
    if (projection.isDefined) {
      log.info("Using the specified projection schema")
      AvroParquetInputFormat.setRequestedProjection(job, projection.get)
    }
    val records = sc.newAPIHadoopFile(filePath,
      classOf[ParquetInputFormat[T]], classOf[Void], manifest[T].erasure.asInstanceOf[Class[T]],
      ContextUtil.getConfiguration(job)).map(p => p._2)
    if (predicate.isDefined) {
      // Strip the nulls that the predicate returns
      records.filter(p => p != null.asInstanceOf[T])
    } else {
      records
    }
  }

  /**
   * This method should create a new SequenceDictionary from any parquet file which contains
   * records that have the requisite reference{Name,Id,Length,Url} fields.
   *
   * (If the path is a BAM or SAM file, and the implicit type is an ADAMRecord, then it just defaults
   * to reading the SequenceDictionary out of the BAM header in the normal way.)
   *
   * @param filePath The path to the input data
   * @tparam T The type of records to return
   * @return A sequenceDictionary containing the names and indices of all the sequences to which the records
   *         in the corresponding file are aligned.
   */
  def adamDictionaryLoad[T <% SpecificRecord : Manifest](filePath: String): SequenceDictionary = {

    // This funkiness is required because (a) ADAMRecords require a different projection from any
    // other flattened schema, and (b) because the SequenceRecord.fromADAMRecord, below, is going
    // to be called through a flatMap rather than through a map tranformation on the underlying record RDD.
    val isAdamRecord = classOf[ADAMRecord].isAssignableFrom(manifest[T].erasure)
    val isAdamContig = classOf[ADAMNucleotideContig].isAssignableFrom(manifest[T].erasure)
    
    val projection =
      if (isAdamRecord) {
        Projection(
          ADAMRecordField.referenceId,
          ADAMRecordField.referenceName,
          ADAMRecordField.referenceLength,
          ADAMRecordField.referenceUrl,
          ADAMRecordField.mateReferenceId,
          ADAMRecordField.mateReference,
          ADAMRecordField.mateReferenceLength,
          ADAMRecordField.mateReferenceUrl,
          ADAMRecordField.readPaired,
          ADAMRecordField.firstOfPair,
          ADAMRecordField.readMapped,
          ADAMRecordField.mateMapped
        )
      } else if (isAdamContig) {
        Projection(ADAMNucleotideContigField.contigName,
                   ADAMNucleotideContigField.contigId,
                   ADAMNucleotideContigField.sequenceLength,
                   ADAMNucleotideContigField.url)
      } else {
        Projection(
          ADAMRecordField.referenceId,
          ADAMRecordField.referenceName,
          ADAMRecordField.referenceLength,
          ADAMRecordField.referenceUrl)
      }

    if (filePath.endsWith(".bam") || filePath.endsWith(".sam")) {
      if (isAdamRecord)
        adamBamDictionaryLoad(filePath)
      else
        throw new IllegalArgumentException("If you're reading a BAM/SAM file, the record type must be ADAMRecord")

    } else {
      val projected: RDD[T] = adamParquetLoad[T, UnboundRecordFilter](filePath, None, projection = Some(projection))

      val recs: RDD[SequenceRecord] =
        if (isAdamRecord) {
          projected.asInstanceOf[RDD[ADAMRecord]].distinct().flatMap(rec => SequenceRecord.fromADAMRecord(rec))
        } else if (isAdamContig) {
          projected.asInstanceOf[RDD[ADAMNucleotideContig]].distinct().map(ctg => SequenceRecord.fromADAMContig(ctg))
        } else {
          projected.distinct().map(SequenceRecord.fromSpecificRecord(_))
        }

      val dict = recs.aggregate(SequenceDictionary())(
        (dict: SequenceDictionary, rec: SequenceRecord) => dict + rec,
        (dict1: SequenceDictionary, dict2: SequenceDictionary) => dict1 ++ dict2)

      dict
    }
  }

  /**
   * This method will create a new RDD.
   * @param filePath The path to the input data
   * @param predicate An optional pushdown predicate to use when reading the data
   * @param projection An option projection schema to use when reading the data
   * @tparam T The type of records to return
   * @return An RDD with records of the specified type
   */
  def adamLoad[T <% SpecificRecord : Manifest, U <: UnboundRecordFilter]
  (filePath: String, predicate: Option[Class[U]] = None, projection: Option[Schema] = None): RDD[T] = {

    if (filePath.endsWith(".bam") || filePath.endsWith(".sam") && classOf[ADAMRecord].isAssignableFrom(manifest[T].erasure)) {
      if (predicate.isDefined) {
        log.warn("Predicate is ignored when loading a BAM file")
      }
      if (projection.isDefined) {
        log.warn("Projection is ignored when loading a BAM file")
      }
      adamBamLoad(filePath).asInstanceOf[RDD[T]]
    } else {
      adamParquetLoad(filePath, predicate, projection)
    }
  }

  /**
   * Searches a path recursively, returning the names of all directories in the tree whose
   * name matches the given regex.
   *
   * @param path The path to begin the search at
   * @param regex A regular expression
   * @return A sequence of Path objects corresponding to the identified directories.
   */
  def findFiles(path: Path, regex: String): Seq[Path] = {
    if (regex == null) {
      Seq(path)
    } else {
      val statuses = FileSystem.get(sc.hadoopConfiguration).listStatus(path)
      val r = Pattern.compile(regex)
      val (matches, recurse) = statuses.filter(s => s.isDir).map(s => s.getPath).partition(p => r.matcher(p.getName).matches())
      matches.toSeq ++ recurse.flatMap(p => findFiles(p, regex))
    }
  }

  /**
   * Takes a sequence of Path objects (e.g. the return value of findFiles).  Treats each path as
   * corresponding to a ADAMRecord set -- loads each ADAMRecord set, converts each set to use the
   * same SequenceDictionary, and returns the union of the RDDs.
   *
   * (GenomeBridge is using this to load BAMs that have been split into multiple files per sample,
   * for example, one-BAM-per-chromosome.)
   *
   * @param paths The locations of the parquet files to load
   * @return a single RDD[ADAMRecord] that contains the union of the ADAMRecords in the argument paths.
   */
  def loadAdamFromPaths(paths: Seq[Path]): RDD[ADAMRecord] = {
    def loadAdams(path: Path): (SequenceDictionary, RDD[ADAMRecord]) = {
      val dict = adamDictionaryLoad[ADAMRecord](path.toString)
      val rdd =adamLoad[ADAMRecord, UnboundRecordFilter](path.toString)
      (dict, rdd)
    }

    def remap(adams: Seq[(SequenceDictionary, RDD[ADAMRecord])]): Seq[RDD[ADAMRecord]] = {
      adams.headOption match {
        case None => Seq()
        case Some(head) =>
          head._2 +: adams.tail.map(v => {
            if (v._1.equals(head._1)) v._2
            else v._2.remapReferenceId(v._1.mapTo(head._1).toMap)(sc)
          })
      }
    }

    sc.union(remap(paths.map(loadAdams)))
  }
}


<|MERGE_RESOLUTION|>--- conflicted
+++ resolved
@@ -20,26 +20,14 @@
                                          ADAMNucleotideContig}
 import edu.berkeley.cs.amplab.adam.converters.SAMRecordConverter
 import edu.berkeley.cs.amplab.adam.models._
-<<<<<<< HEAD
 import edu.berkeley.cs.amplab.adam.projections.{ADAMRecordField, 
                                                 Projection,
                                                 ADAMNucleotideContigField}
 import edu.berkeley.cs.amplab.adam.rich.{RichRDDReferenceRecords, RichADAMRecord}
 import edu.berkeley.cs.amplab.adam.rich.RichRDDReferenceRecords._
+import edu.berkeley.cs.amplab.adam.serialization.AdamKryoProperties
 import fi.tkk.ics.hadoop.bam.{SAMRecordWritable, AnySAMInputFormat}
 import fi.tkk.ics.hadoop.bam.util.SAMHeaderReader
-=======
-import edu.berkeley.cs.amplab.adam.models.ADAMRod
-import edu.berkeley.cs.amplab.adam.projections.{ADAMRecordField,
-                                                Projection, 
-                                                ADAMVariantAnnotations,
-                                                ADAMNucleotideContigField}
-import edu.berkeley.cs.amplab.adam.rich.RichADAMRecord
-import edu.berkeley.cs.amplab.adam.rich.RichRDDReferenceRecords._
-import edu.berkeley.cs.amplab.adam.serialization.AdamKryoProperties
-import fi.tkk.ics.hadoop.bam.{SAMRecordWritable, AnySAMInputFormat, VariantContextWritable, VCFInputFormat}
-import fi.tkk.ics.hadoop.bam.util.{SAMHeaderReader, VCFHeaderReader, WrapSeekable}
->>>>>>> 9aa3df03
 import java.util.regex.Pattern
 import net.sf.samtools.SAMFileHeader
 import org.apache.hadoop.fs.FileSystem
