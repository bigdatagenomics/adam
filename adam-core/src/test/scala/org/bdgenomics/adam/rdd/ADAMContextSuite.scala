--- conflicted
+++ resolved
@@ -516,20 +516,6 @@
     })
   }
 
-<<<<<<< HEAD
-  sparkTest("add test sample for loadReadsFromSamString ") {
-    val path = testFile("NA12878.sam")
-    val lines = Source.fromFile(path).getLines().filter(!_.startsWith("@")).toArray
-    val samRDD = sc.parallelize(lines)
-    val testRDD = sc.loadAlignments(path) //only easier get sequenceDictionary and recordGroupDictionary, there also can be create by other method
-    val sequenceDictionary: SequenceDictionary = testRDD.sequences
-    val recordGroupDictionary: RecordGroupDictionary = testRDD.recordGroups
-    val alignmentRecordRDD = sc.loadReadsFromSamString(samRDD, sequenceDictionary, recordGroupDictionary)
-    assert(alignmentRecordRDD.rdd.count() === 565)
-    //see the part of result
-    //        alignmentRecordRDD.rdd.take(10).foreach(println)
-    //        assert(1===2)
-=======
   sparkTest("loadAlignments should not fail on single-end and paired-end fastq reads") {
     val readsFilepath1 = testFile("bqsr1-r1.fq")
     val readsFilepath2 = testFile("bqsr1-r2.fq")
@@ -539,6 +525,6 @@
     assert(fastqReads1.rdd.count === 488)
     assert(fastqReads2.rdd.count === 488)
     assert(pairedReads.rdd.count === 976)
->>>>>>> 6c32a025
+
   }
 }